--- conflicted
+++ resolved
@@ -78,18 +78,9 @@
  - [Get Contact by Username](#get-contact-by-username)
  - [Send Message to Contact](#send-message-to-contact)
  - [Send Media to Contact](#send-media-to-contact)
-<<<<<<< HEAD
- - [Get Messages History](#get-messages-history)
- - [Get UserFull](#get-userfull)
- - [Create Chat](#create-chat)
- - [Add Chat user](#add-chat-user)
- - [Delete Chat user](#delete-chat-user)
- - [Leave Chat](#leave-chat)
-=======
  - [Get Messages History for a Contact](#get-messages-history)
  - [Get Updates State](#get-updates-state)
  - [Get Updates Difference](#get-updates-difference)
->>>>>>> 24653e4c
 
 ####IsPhoneRegistered
 Check if phone number registered to Telegram.
@@ -209,7 +200,7 @@
 
 **Returns**: **List\<Message\>**, message history
 
-####Get UserFull
+####Get UserFull Request
 Returns user's full information for specified userId.
 
 _Example_:
@@ -222,57 +213,12 @@
 
 **Returns**: **UserFull**, User's information
 
-<<<<<<< HEAD
-####Create Chat
-Creates a new chat.
-=======
 ####Get Updates State
 Returns a current state of updates.
->>>>>>> 24653e4c
-
-_Example_:
-
-```
-<<<<<<< HEAD
-var statedMessage = await client.CreateChat(title, new List<string> { userId1, userId2 });
-``` 
-
-* title - **string**, chat name
-* userIdsToInvite - **List<int>**, list of userIds to invite to chat. Current user will be automatically added to this chat.
-
-**Returns**: **Messages_statedMessageConstructor**, Message that contains information about created chat.
-
-####Add Chat user
-Adds a user to a chat and sends a service message on it.
-
-_Example_:
-
-```
-var statedMessage = await client.AddChatUser(chatId, userId);
-``` 
-
-* chatId - **int**, Chat ID
-* userId - **int**, User ID to be added
-
-**Returns**: **Messages_statedMessageConstructor**, Message that contains information about modified chat.
-
-####Delete Chat user
-Deletes a user from a chat and sends a service message on it.
-
-_Example_:
-
-```
-var statedMessage = await client.DeleteChatUser(chatId, userId);
-``` 
-
-* chatId - **int**, Chat ID
-* userId - **int**, User ID to be deleted
-
-**Returns**: **Messages_statedMessageConstructor**, Message that contains information about modified chat.
-
-####Leave Chat
-Leaves the chat by deleting currently authenticated user from it.
-=======
+
+_Example_:
+
+```
 var userFull = await client.GetUpdatesState();
 ``` 
 
@@ -280,19 +226,10 @@
 
 ####Get Updates Difference
 Returns diffetence between the current state of updates and transmitted.
->>>>>>> 24653e4c
-
-_Example_:
-
-```
-<<<<<<< HEAD
-var statedMessage = await client.LeaveChat(chatId);
-``` 
-
-* chatId - **int**, Chat ID
-
-**Returns**: **Messages_statedMessageConstructor**, Message that contains information about modified chat.
-=======
+
+_Example_:
+
+```
 var userFull = await client.GetUpdatesDifference(currentState.pts, currentState.date, currentState.qts);
 ``` 
 
@@ -301,7 +238,6 @@
 * lastQts - **int**, The most relevant value of parameter qts of (updates.state)
 
 **Returns**: **UpdatesDifference**, Occurred changes.
->>>>>>> 24653e4c
 
 ## Contributing
 
